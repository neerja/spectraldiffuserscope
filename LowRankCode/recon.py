# %%
import yaml
import argparse
import numpy as np
import os
import wandb
import sys
from tqdm import tqdm
import pickle
import jax.numpy as jnp
from flax.linen import avg_pool
import jax
import optax
from jax import lax
import sdc_jax as sdc
# %%
def load_config(file_path):
    """
    Load and parse a YAML configuration file.

    Args:
        file_path (str): Path to the YAML configuration file.

    Returns:
        dict: Dictionary containing configuration parameters.
    """
    with open(file_path, "r") as file:
        config = yaml.safe_load(file)
    return config

def initialize_data(config):
    """
    Initialize the necessary data for the reconstruction process, including measurements, PSF, etc.

    Args:
        config (dict): Configuration dictionary with paths and parameters.

    Returns:
        Tuple: Initialized measurements, PSF, filter stack, and other required data.
    """
    # Load the measurement data
    bits = config["measurement_processing"]["bits"]
    crop_indices = config["measurement_processing"]["crop_indices"]
    datafolder = config["data"]["datafolder"]
    calibration_folder_location = config["calibration"]["folder_location"]
    calibration_wavelengths_file = config["calibration"]["calibration_wavelengths_file"]
    psf_name = config["calibration"]["psf_name"]
    filter_cube_file = config["calibration"]["filter_cube_file"]
    
    try:
        sample_meas = sdc.importTiff(datafolder, "meas.tiff") / (2**bits - 1)
    except:
        sample_meas = jnp.mean(sdc.tif_loader(os.path.join(datafolder, "measurements")) / (2**bits - 1), axis=0)

    # Load the background image
    try:
        background = sdc.importTiff(datafolder, "bg.tiff") / 2**bits
    except:
        print("No background image found, continuing without background subtraction")
        background = jnp.zeros_like(sample_meas)

    # Process the measurement data
    meas = sdc.cropci((sample_meas - background).clip(0, 1), crop_indices)
    meas = meas / meas.max()

    # Load wavelength calibration and downsample to spectral resolution of filter cube
    wv = jnp.load(os.path.join(calibration_folder_location, calibration_wavelengths_file))
    wavelengths = jnp.arange(config["measurement_processing"]["wvmin"],
                             config["measurement_processing"]["wvmax"] + config["measurement_processing"]["wvstep"],
                             config["measurement_processing"]["wvstep"])

    # Load and crop filter cube
    normalized_filter_cube = jnp.load(os.path.join(calibration_folder_location, filter_cube_file))
    filterstack = sdc.cropci(normalized_filter_cube, crop_indices)
    msum = sdc.sumFilterArray(filterstack, wv, config["measurement_processing"]["wvmin"],
                              config["measurement_processing"]["wvmax"],
                              config["measurement_processing"]["wvstep"])
    spectral_filter = msum / jnp.amax(msum)
    spectral_filter = spectral_filter - jnp.amin(spectral_filter, axis=0, keepdims=True)[0]

    # Load and process the PSF
    sensor_psf = jnp.load(os.path.join(calibration_folder_location, psf_name))
    psf = sdc.center_crop(sensor_psf, spectral_filter.shape[1:])
    psf = psf / jnp.sum(psf)
    psf = psf.clip(0)

    # Downsample measurements, PSF, and spectral filter
    downsample_factor = config["measurement_processing"]["downsample_factor"]
    m = avg_pool(jnp.array(spectral_filter)[..., None],
                 (downsample_factor, downsample_factor),
                 (downsample_factor, downsample_factor),
                 "VALID").squeeze()
    psf = avg_pool(jnp.array(psf)[None, ..., None],
                   (downsample_factor, downsample_factor),
                   (downsample_factor, downsample_factor),
                   "VALID").squeeze()
    meas = avg_pool(jnp.array(meas)[None, ..., None],
                    (downsample_factor, downsample_factor),
                    (downsample_factor, downsample_factor),
                    "VALID").squeeze()

    # Initialize Fourier space of PSF
    xk = jnp.zeros_like(m)
    padding = (
        (0, 0, 0),
        (np.ceil(xk.shape[1] / 2).astype(int), np.floor(xk.shape[1] / 2).astype(int), 0),
        (np.ceil(xk.shape[2] / 2).astype(int), np.floor(xk.shape[2] / 2).astype(int), 0),
    )
    hpad = jax.lax.pad(psf[None, ...], 0.0, padding).squeeze()
    hfftpad = jnp.fft.fft2(hpad)


    xk = sdc.jax_adjoint_model(meas, m, hfftpad, padding)

    return meas, psf, m, xk, hfftpad

def initialize_svd(xk, rank):
    """
    Perform SVD on reshaped xk to get U, S, and V matrices.

    Args:
        xk (jnp.array): The input data to be factorized.
        rank (int): The number of singular values to keep.

    Returns:
        Tuple: Matrices U, S, and V after performing SVD.
    """
    W = xk.shape[0]
    Y = xk.shape[1]
    X = xk.shape[2]
    xk_reshaped = xk.reshape(W, -1)  # Shape (Lambda, X*Y)

    # Perform SVD
    U, S, VT = jnp.linalg.svd(xk_reshaped, full_matrices=False)
    U = U[:, :rank]
    S = S[:rank]
    VT = VT[:rank, :]

    # Combine the right singular vectors with singular values
    V = jnp.diag(S) @ VT

    return U, V, W, Y, X

class Reconstruction:
    """
    Base class for reconstruction strategies.

    Args:
        optimizer (optax.GradientTransformation): Optimizer for updating parameters.
    """
    
    def __init__(self, optimizer, **kwargs):
        self.optimizer = optimizer
        self.opt_state = None  # to be initialized in subclasses

    def init_params(self):
        """
        Initialize optimizer states or parameters. 
        Must be implemented in subclasses.
        """
        raise NotImplementedError

    def reconstruct(self, *args):
        """
        Perform the reconstruction process. 
        Must be implemented in subclasses.
        """
        raise NotImplementedError

    def compute_loss_and_grad(self, *args):
        """
        Compute loss and gradients for the reconstruction.
        Must be implemented in subclasses.
        """
        raise NotImplementedError

    def apply_updates(self, grads):
        """
        Apply the gradients to update parameters using the optimizer.
        This needs to be overridden in subclasses to handle specific parameters.
        """
        raise NotImplementedError

    def get_save_dict(self):
        """
        Return a dictionary of the current reconstruction parameters for saving.
        Must be implemented in subclasses.
        """
        raise NotImplementedError

class LowRankReconstruction(Reconstruction):
    """
    Low-rank reconstruction strategy.

    Args:
        U (jnp.array): Left singular vectors.
        V (jnp.array): Right singular vectors.
    """
    
    def __init__(self, U, V, W, Y, X, **kwargs):
        super().__init__(**kwargs)
        self.U = U
        self.V = V
        self.W = W
        self.Y = Y
        self.X = X
        self.opt_state_U = None
        self.opt_state_V = None

    def init_params(self):
        """Initialize optimizer states for U and V."""
        self.opt_state_U = self.optimizer.init(self.U)
        self.opt_state_V = self.optimizer.init(self.V)

    def reconstruct(self):
        """
        Reconstruct using low-rank approximation.

        Returns:
            jnp.array: The reconstructed output.
        """
        return sdc.low_rank_reconstruction(self.U, self.V).reshape(self.W, self.Y, self.X)

    def loss_func(self, U, V, meas, padded_psf_fft, filter_array, thr, xytv, lamtv):
        """
        Calculate the loss for low-rank reconstruction.
        """
        xk = sdc.low_rank_reconstruction(U, V).reshape(filter_array.shape)
        sim_meas = sdc.jax_forward_model(xk, filter_array, padded_psf_fft)

        dlam = jnp.gradient(U, axis=0)
        ddlam = jnp.gradient(dlam, axis=0)
        dy, dx = jnp.gradient(xk, axis=(-1, -2))

        lamtv_loss = jnp.linalg.norm(ddlam, 1)
        data_loss = jnp.linalg.norm((sim_meas - meas).ravel(), 2) ** 2
        tv_loss = jnp.linalg.norm(dx.ravel(), 1) + jnp.linalg.norm(dy.ravel(), 1)
        sparsity_loss = jnp.linalg.norm(V.ravel(), 1)

        return data_loss + lamtv * lamtv_loss + xytv * tv_loss + thr * sparsity_loss

    def compute_loss_and_grad(self, meas, hfftpad, m, thr, xytv, lamtv):
        """
        Compute the loss and gradients for low-rank reconstruction.
        """
        return jax.value_and_grad(self.loss_func, argnums=(0, 1))(
            self.U, self.V, meas, hfftpad, m, thr, xytv, lamtv
        )

    def apply_updates(self, grads):
        """
        Apply gradient updates to U and V.
        """
        updates_U, self.opt_state_U = self.optimizer.update(grads[0], self.opt_state_U, self.U)
        updates_V, self.opt_state_V = self.optimizer.update(grads[1], self.opt_state_V, self.V)
        self.U = optax.apply_updates(self.U, updates_U)
        self.V = optax.apply_updates(self.V, updates_V)
        self.U = jnp.clip(self.U, 0, None)
        self.V = jnp.clip(self.V, 0, None)
        

    def get_save_dict(self):
        """
        Return a dictionary of the current reconstruction parameters for saving.
        """
        return {
            'U': self.U,
            'V': self.V,
            'xk': self.reconstruct()
        }
    
class OneHotReconstruction(LowRankReconstruction):
    """
    One-hot reconstruction strategy, extending low-rank strategy.
    """
    
    def __init__(self, U, V, weights=None, temperature=1.0, temperature_decay=0.994, **kwargs):
        super().__init__(U, V, **kwargs)
        self.weights = weights if weights is not None else V[:]
        self.temperature = temperature
        self.temperature_decay = temperature_decay
        self.opt_state_weights = None

    def init_params(self):
        """Initialize optimizer states for U, V, and weights."""
        super().init_params()
        self.opt_state_weights = self.optimizer.init(self.weights)

    def reconstruct(self):
        """
        Perform one-hot reconstruction using U, V, and weights.
        """
        return sdc.one_hot_reconstruction(self.U, self.V, self.weights, self.temperature).reshape(self.W, self.Y, self.X)

    def loss_func(self, U, V, weights, meas, padded_psf_fft, filter_array, thr, xytv, lamtv, temperature):
        """
        Calculate the loss for one-hot reconstruction.
        """
        xk = sdc.one_hot_reconstruction(U, V, weights, temperature).reshape(filter_array.shape)
        sim_meas = sdc.jax_forward_model(xk, filter_array, padded_psf_fft)

        dlam = jnp.gradient(U, axis=0)
        ddlam = jnp.gradient(dlam, axis=0)
        dy, dx = jnp.gradient(xk, axis=(-1, -2))

        lamtv_loss = jnp.linalg.norm(ddlam, 1)
        data_loss = jnp.linalg.norm((sim_meas - meas).ravel(), 2) ** 2
        tv_loss = jnp.linalg.norm(dx.ravel(), 1) + jnp.linalg.norm(dy.ravel(), 1)
        sparsity_loss = jnp.linalg.norm(V.ravel(), 1)

        return data_loss + lamtv * lamtv_loss + xytv * tv_loss + thr * sparsity_loss

    def compute_loss_and_grad(self, meas, hfftpad, m, thr, xytv, lamtv):
        """
        Compute the loss and gradients for one-hot reconstruction.
        """
        return jax.value_and_grad(self.loss_func, argnums=(0, 1, 2))(
            self.U, self.V, self.weights, meas, hfftpad, m, thr, xytv, lamtv, self.temperature
        )

    def apply_updates(self, grads):
        """
        Apply gradient updates to U, V, and weights.
        """
        updates_U, self.opt_state_U = self.optimizer.update(grads[0], self.opt_state_U, self.U)
        updates_V, self.opt_state_V = self.optimizer.update(grads[1], self.opt_state_V, self.V)
        updates_weights, self.opt_state_weights = self.optimizer.update(grads[2], self.opt_state_weights, self.weights)
        
        self.U = optax.apply_updates(self.U, updates_U)
        self.V = optax.apply_updates(self.V, updates_V)
        self.weights = optax.apply_updates(self.weights, updates_weights)
        self.U = jnp.clip(self.U, 0, None)
        self.V = jnp.clip(self.V, 0, None)
        self.weights = jnp.clip(self.weights, 0, None)

    def update_temperature(self):
        """
        Update the temperature parameter using the decay factor.
        """
        self.temperature *= self.temperature_decay

    def get_save_dict(self):
        """
        Return a dictionary of the current reconstruction parameters for saving.
        """
        return {
            'U': self.U,
            'V': self.V,
            'weights': self.weights,
            'temperature': self.temperature,
            'xk': self.reconstruct()
        }
  
class RegularReconstruction(Reconstruction):
    """
    Regular reconstruction strategy (no low-rank or one-hot encoding).
    """
    
    def __init__(self, xk, **kwargs):
        super().__init__(**kwargs)
        self.xk = xk
        self.opt_state = None

    def init_params(self):
        """Initialize optimizer state for xk."""
        self.opt_state = self.optimizer.init(self.xk)

    def reconstruct(self):
        """
        Perform regular reconstruction.

        Returns:
            jnp.array: The current state of xk.
        """
        return self.xk

    def loss_func(self, xk, meas, padded_psf_fft, filter_array, thr, xytv, lamtv):
        """
        Define the overall loss function for regular reconstruction.
        """
        sim_meas = sdc.jax_forward_model(xk, filter_array, padded_psf_fft)

        dlam, dy, dx = jnp.gradient(xk, axis=(0, 1, 2))
        ddlam = jnp.gradient(dlam, axis=0)

        data_loss = jnp.linalg.norm((sim_meas - meas).ravel(), 2) ** 2
        tv_loss = jnp.linalg.norm(dx.ravel(), 1) + jnp.linalg.norm(dy.ravel(), 1)
        sparsity_loss = jnp.linalg.norm(xk.ravel(), 1)
        lamtv_loss = jnp.linalg.norm(ddlam.ravel(), 2) ** 2

        return data_loss + xytv * tv_loss + lamtv * lamtv_loss + thr * sparsity_loss

    def compute_loss_and_grad(self, meas, hfftpad, m, thr, xytv, lamtv):
        """
        Compute the loss and gradients for regular reconstruction.
        """
        return jax.value_and_grad(self.loss_func, argnums=(0))(
            self.xk, meas, hfftpad, m, thr, xytv, lamtv
        )

    def apply_updates(self, grads):
        """
        Apply gradient updates to xk.
        """
        updates_xk, self.opt_state = self.optimizer.update(grads, self.opt_state, self.xk)
        self.xk = optax.apply_updates(self.xk, updates_xk)
        self.xk = jnp.clip(self.xk, 0, None)

    def get_save_dict(self):
        """
        Return a dictionary of the current reconstruction parameters for saving.
        """
        return {
            'xk': self.xk
        }


def get_reconstruction_strategy(use_low_rank, use_one_hot, **kwargs):
    """
    Factory function to return the appropriate reconstruction strategy.

<<<<<<< HEAD
    # Initialize wandb
    run = wandb.init(
        # Set the project name
        project=project_name,
        # Set the run name
        name=run_name,
        # Track the config
        config=config,
    )

    run_id = run.id # Get the run ID and use in the save location
 
    # Check if the save location exists, if not, create it
    if not os.path.exists(save_location):
        os.makedirs(save_location)
=======
    Args:
        use_low_rank (bool): Flag to indicate if low-rank reconstruction should be used.
        use_one_hot (bool): Flag to indicate if one-hot encoding should be used.

    Returns:
        Reconstruction: An instance of a subclass of Reconstruction.
    """
    if use_low_rank:
        if use_one_hot:
            return OneHotReconstruction(**kwargs)
        return LowRankReconstruction(**kwargs)
    return RegularReconstruction(**kwargs)

def run_reconstruction(
    strategy, kmax, save_freq, kprint, meas, hfftpad, m, thr, xytv, lamtv, 
    W, Y, X, save_location, wavelengths, run_name
):
    """
    Run the reconstruction process and log progress.

    Args:
        strategy (Reconstruction): Reconstruction strategy object.
        kmax (int): Number of iterations for the reconstruction process.
        save_freq (int): Frequency of saving the reconstruction state.
        kprint (int): Frequency of printing/logging intermediate results.
        meas (jnp.array): Measurement data.
        hfftpad (jnp.array): Fourier space of PSF.
        m (jnp.array): Measurement processing data.
        thr (float): Threshold value.
        xytv (float): XY total variation.
        lamtv (float): Regularization parameter for total variation.
        W (int): Image width.
        Y (int): Image height.
        X (int): Image depth.
        save_location (str): Directory to save the results.
        wavelengths (jnp.array): Array of wavelengths.
        run_name (str): Name of the current run for logging.
    """
    strategy.init_params()
>>>>>>> d749eea7

    for k in tqdm(range(kmax)):
        wandb_log = {}

        if k % save_freq == 0:
<<<<<<< HEAD
            # save the current state of the reconstruction
            save_dict = {}
            if use_low_rank:
                if use_one_hot:
                    save_dict["U"] = U
                    save_dict["V"] = V
                    save_dict["weights"] = weights
                    save_dict["temperature"] = temperature
                    save_dict["opt_state_U"] = opt_state_U
                    save_dict["opt_state_V"] = opt_state_V
                    save_dict["opt_state_weights"] = opt_state_weights
                else:
                    save_dict["U"] = U
                    save_dict["V"] = V
                    save_dict["opt_state_U"] = opt_state_U
                    save_dict["opt_state_V"] = opt_state_V
            else:
                save_dict["xk"] = xk
                save_dict["opt_state"] = opt_state

            # save the dictionary with pickle
            with open(os.path.join(save_location, f"recon_{k}.pkl"), "wb") as f:
                pickle.dump(save_dict, f)

        # log the measurement, psf, and ground truth at the start of the reconstruction
        if k == 0:
            wandb_log = sdc.wandb_log_meas(wandb_log, meas)
            wandb_log = sdc.wandb_log_psf(wandb_log, psf)
            wandb_log = sdc.wandb_log_ground_truth(wandb_log, gt)

            # Calculate the initial reconstruction
            if use_low_rank:
                if use_one_hot:
                    xk = sdc.one_hot_reconstruction(U, V, weights, temperature).reshape(
                        W, Y, X
                    )
                else:
                    xk = sdc.low_rank_reconstruction(U, V).reshape(W, Y, X)

        # log the simulated measurement, false color reconstruction, and low rank components at kprint intervals
        if k % kprint == 0 or k == kmax - 1:
            wandb_log = sdc.wandb_log_sim_meas(
                wandb_log, sdc.jax_forward_model(xk, m, hfftpad)
            )
            wandb_log = sdc.wandb_log_false_color_recon(
                wandb_log, xk / jnp.max(xk) * jnp.sum(xk, 0)[None, ...], wavelengths
            )
            if use_low_rank:
                wandb_log = sdc.wandb_log_low_rank_components(wandb_log, U, wavelengths)
            # save the datacube
            if save_location != '':
                np.save(os.path.join(save_location, run_name+'_'+run_id+'.npy'), xk)

        if use_low_rank:
            if use_one_hot:
                if k > 500:
                    temperature *= 0.994

                # calculate the loss and gradients
                loss, (grad_U, grad_V, grad_weights) = loss_and_grad(
                    U, V, weights, meas, hfftpad, m, thr, xytv, lamtv, temperature
                )

                # Get updates to U, V, and weights
                updates_U, opt_state_U = optimizer.update(grad_U, opt_state_U, U)
                updates_V, opt_state_V = optimizer.update(grad_V, opt_state_V, V)
                updates_weights, opt_state_weights = optimizer.update(
                    grad_weights, opt_state_weights, weights
                )

                # Remove any nans
                updates_U = jnp.nan_to_num(updates_U)
                updates_V = jnp.nan_to_num(updates_V)
                updates_weights = jnp.nan_to_num(updates_weights)

                # Apply updates to U, V, and weights
                U = optax.apply_updates(U, updates_U)
                V = optax.apply_updates(V, updates_V)
                weights = optax.apply_updates(weights, updates_weights)

                # Clip U, V, and weights to be non-negative
                U = jnp.clip(U, 0, None)
                V = jnp.clip(V, 0, None)
                weights = jnp.clip(weights, 0, None)

                # Calculate the new xk
                xk = sdc.one_hot_reconstruction(U, V, weights, temperature).reshape(
                    W, Y, X
                )

            else:
                # calculate the loss and gradients
                loss, (grad_U, grad_V) = loss_and_grad(
                    U, V, meas, hfftpad, m, thr, xytv, lamtv
                )

                # Get updates to U and V
                updates_U, opt_state_U = optimizer.update(grad_U, opt_state_U, U)
                updates_V, opt_state_V = optimizer.update(grad_V, opt_state_V, V)

                # Remove any nans
                updates_U = jnp.nan_to_num(updates_U)
                updates_V = jnp.nan_to_num(updates_V)

                # Apply updates to U and V
                U = optax.apply_updates(U, updates_U)
                V = optax.apply_updates(V, updates_V)

                # Clip U and V to be non-negative
                U = jnp.clip(U, 0, None)
                V = jnp.clip(V, 0, None)

                # Calculate the new xk
                xk = sdc.low_rank_reconstruction(U, V).reshape(W, Y, X)

        else:
            # calculate the loss and gradients
            loss, grad = loss_and_grad(xk, meas, hfftpad, m, thr, xytv, lamtv)

            # Get updates
            updates, opt_state = optimizer.update(grad, opt_state, xk)

            # Remove any nans
            updates = jnp.nan_to_num(updates)

            # Apply updates
            xk = optax.apply_updates(xk, updates)

            # Clip xk to be non-negative
            xk = jnp.clip(xk, 0, None)

        # log the mse of the measurement and simulated measurement
        wandb_log["data_loss"] = (
            jnp.linalg.norm((sdc.jax_forward_model(xk, m, hfftpad) - meas).ravel(), 2)
            ** 2
        )
=======
            save_reconstruction(k, strategy, save_location)

        if k % kprint == 0:
            log_intermediate_results(wandb_log, strategy, k, wavelengths, save_location, run_name)
>>>>>>> d749eea7

        # Compute loss and gradients
        loss, grads = strategy.compute_loss_and_grad(meas, hfftpad, m, thr, xytv, lamtv)

        # Apply updates
        strategy.apply_updates(grads)

        # Update temperature if using OneHotReconstruction
        if isinstance(strategy, OneHotReconstruction):
            strategy.update_temperature()

        # Log loss values
        wandb_log["loss"] = loss
        wandb.log(wandb_log)

def save_reconstruction(k, strategy, save_location):
    """
    Save the current reconstruction state to a pickle file.

    Args:
        k (int): Current iteration number.
        strategy (Reconstruction): Reconstruction strategy object.
        save_location (str): Directory to save the pickle file.
    """
    save_dict = strategy.get_save_dict()
    with open(os.path.join(save_location, f"recon_{k}.pkl"), "wb") as f:
        pickle.dump(save_dict, f)

def log_initial_data(wandb_log, meas, psf, gt):
    """
    Log the initial measurement, PSF, and ground truth data to Wandb.

    Args:
        wandb_log (dict): Dictionary to store log data.
        meas (jnp.array): Measurement data.
        psf (jnp.array): Point spread function (PSF).
        gt (jnp.array): Ground truth image.
    """
    wandb_log = sdc.wandb_log_meas(wandb_log, meas)
    wandb_log = sdc.wandb_log_psf(wandb_log, psf)
    wandb_log = sdc.wandb_log_ground_truth(wandb_log, gt)
    wandb.log(wandb_log)

def log_intermediate_results(wandb_log, strategy, k, wavelengths, save_location, run_name):
    """
    Log intermediate results during the reconstruction process.

    Args:
        wandb_log (dict): Dictionary to store log data.
        strategy (Reconstruction): Reconstruction strategy object.
        k (int): Current iteration number.
        wavelengths (jnp.array): Array of wavelengths.
        save_location (str): Directory to save results.
        run_name (str): Name of the current run.
    """
    xk = strategy.reconstruct()
    wandb_log = sdc.wandb_log_sim_meas(wandb_log, sdc.jax_forward_model(xk, m, hfftpad))
    wandb_log = sdc.wandb_log_false_color_recon(wandb_log, xk / jnp.max(xk) * jnp.sum(xk, 0)[None, ...], wavelengths)

    if isinstance(strategy, LowRankReconstruction):
        wandb_log = sdc.wandb_log_low_rank_components(wandb_log, strategy.U, wavelengths)

    if save_location:
        np.save(os.path.join(save_location, f"{run_name}.npy"), xk)

if __name__ == "__main__":
    parser = argparse.ArgumentParser(description="Process some configuration and GPU index.")
    parser.add_argument("--gpu_index", type=int, required=True, help="Index of the GPU to use")
    parser.add_argument("--config_file_path", type=str, required=True, help="Path to the configuration file")
    args = parser.parse_args()

    # Set up GPU for JAX
    os.environ["XLA_PYTHON_CLIENT_PREALLOCATE"] = "false"
    os.environ["XLA_PYTHON_CLIENT_ALLOCATOR"] = "platform"
    os.environ["TF_FORCE_GPU_ALLOW_GROWTH"] = "true"
    os.environ["CUDA_DEVICE_ORDER"] = "PCI_BUS_ID"
    os.environ["CUDA_VISIBLE_DEVICES"] = str(args.gpu_index)

    # Load the configuration
    config = load_config(args.config_file_path)

    # Initialize wandb
    wandb.init(project=config["wandb"]["project_name"], name=config["wandb"]["run_name"], config=config)

    # Initialize data (meas, psf, filter stack, etc.)
    meas, psf, m, xk, hfftpad = initialize_data(config)
    

    # Load ground truth image
    try:
        gt = sdc.importTiff(config["data"]["datafolder"], "gt.tiff")
        if gt.shape[-1] != 3:
            gt = gt / 2 ** config["measurement_processing"]["bits"]
            gt = jnp.expand_dims(gt, 0)
            gt = sdc.rotate_90(gt)
            gt = jnp.squeeze(gt)
        gt = gt / jnp.max(gt)
    except:
        print("No ground truth image found, continuing without ground truth")
        gt = jnp.zeros_like(meas)

    # Log initial data
    log_initial_data({}, meas, psf, gt)

    # Initialize wavelengths from config
    wavelengths = jnp.arange(config["measurement_processing"]["wvmin"],
                             config["measurement_processing"]["wvmax"] + config["measurement_processing"]["wvstep"],
                             config["measurement_processing"]["wvstep"])

    # Initialize SVD if using low rank
    if config["reconstruction"]["use_low_rank"]:
        U, V, W, Y, X = initialize_svd(xk, config["reconstruction"]["rank"])
    else:
        U = V = W = Y = X = None

    # Initialize the optimizer
    optimizer = optax.adam(learning_rate=config["reconstruction"]["step_size"])

    # Get the appropriate reconstruction strategy
    strategy = get_reconstruction_strategy(
        config["reconstruction"]["use_low_rank"],
        config["reconstruction"]["use_one_hot"],
        xk=xk, U=U, V=V, W=W, Y=Y, X=X, weights=None, temperature=1,
        optimizer=optimizer
    )

    # Run the reconstruction process
    run_reconstruction(
        strategy, config["reconstruction"]["kmax"], config["wandb"]["save_frequency"],
        config["wandb"]["kprint"], meas, hfftpad, m, config["reconstruction"]["thr"],
        config["reconstruction"]["xytv"], config["reconstruction"]["lamtv"],
        W, Y, X, config["wandb"]["save_location"], wavelengths, config["wandb"]["run_name"]
    )<|MERGE_RESOLUTION|>--- conflicted
+++ resolved
@@ -419,23 +419,6 @@
     """
     Factory function to return the appropriate reconstruction strategy.
 
-<<<<<<< HEAD
-    # Initialize wandb
-    run = wandb.init(
-        # Set the project name
-        project=project_name,
-        # Set the run name
-        name=run_name,
-        # Track the config
-        config=config,
-    )
-
-    run_id = run.id # Get the run ID and use in the save location
- 
-    # Check if the save location exists, if not, create it
-    if not os.path.exists(save_location):
-        os.makedirs(save_location)
-=======
     Args:
         use_low_rank (bool): Flag to indicate if low-rank reconstruction should be used.
         use_one_hot (bool): Flag to indicate if one-hot encoding should be used.
@@ -475,155 +458,15 @@
         run_name (str): Name of the current run for logging.
     """
     strategy.init_params()
->>>>>>> d749eea7
 
     for k in tqdm(range(kmax)):
         wandb_log = {}
 
         if k % save_freq == 0:
-<<<<<<< HEAD
-            # save the current state of the reconstruction
-            save_dict = {}
-            if use_low_rank:
-                if use_one_hot:
-                    save_dict["U"] = U
-                    save_dict["V"] = V
-                    save_dict["weights"] = weights
-                    save_dict["temperature"] = temperature
-                    save_dict["opt_state_U"] = opt_state_U
-                    save_dict["opt_state_V"] = opt_state_V
-                    save_dict["opt_state_weights"] = opt_state_weights
-                else:
-                    save_dict["U"] = U
-                    save_dict["V"] = V
-                    save_dict["opt_state_U"] = opt_state_U
-                    save_dict["opt_state_V"] = opt_state_V
-            else:
-                save_dict["xk"] = xk
-                save_dict["opt_state"] = opt_state
-
-            # save the dictionary with pickle
-            with open(os.path.join(save_location, f"recon_{k}.pkl"), "wb") as f:
-                pickle.dump(save_dict, f)
-
-        # log the measurement, psf, and ground truth at the start of the reconstruction
-        if k == 0:
-            wandb_log = sdc.wandb_log_meas(wandb_log, meas)
-            wandb_log = sdc.wandb_log_psf(wandb_log, psf)
-            wandb_log = sdc.wandb_log_ground_truth(wandb_log, gt)
-
-            # Calculate the initial reconstruction
-            if use_low_rank:
-                if use_one_hot:
-                    xk = sdc.one_hot_reconstruction(U, V, weights, temperature).reshape(
-                        W, Y, X
-                    )
-                else:
-                    xk = sdc.low_rank_reconstruction(U, V).reshape(W, Y, X)
-
-        # log the simulated measurement, false color reconstruction, and low rank components at kprint intervals
-        if k % kprint == 0 or k == kmax - 1:
-            wandb_log = sdc.wandb_log_sim_meas(
-                wandb_log, sdc.jax_forward_model(xk, m, hfftpad)
-            )
-            wandb_log = sdc.wandb_log_false_color_recon(
-                wandb_log, xk / jnp.max(xk) * jnp.sum(xk, 0)[None, ...], wavelengths
-            )
-            if use_low_rank:
-                wandb_log = sdc.wandb_log_low_rank_components(wandb_log, U, wavelengths)
-            # save the datacube
-            if save_location != '':
-                np.save(os.path.join(save_location, run_name+'_'+run_id+'.npy'), xk)
-
-        if use_low_rank:
-            if use_one_hot:
-                if k > 500:
-                    temperature *= 0.994
-
-                # calculate the loss and gradients
-                loss, (grad_U, grad_V, grad_weights) = loss_and_grad(
-                    U, V, weights, meas, hfftpad, m, thr, xytv, lamtv, temperature
-                )
-
-                # Get updates to U, V, and weights
-                updates_U, opt_state_U = optimizer.update(grad_U, opt_state_U, U)
-                updates_V, opt_state_V = optimizer.update(grad_V, opt_state_V, V)
-                updates_weights, opt_state_weights = optimizer.update(
-                    grad_weights, opt_state_weights, weights
-                )
-
-                # Remove any nans
-                updates_U = jnp.nan_to_num(updates_U)
-                updates_V = jnp.nan_to_num(updates_V)
-                updates_weights = jnp.nan_to_num(updates_weights)
-
-                # Apply updates to U, V, and weights
-                U = optax.apply_updates(U, updates_U)
-                V = optax.apply_updates(V, updates_V)
-                weights = optax.apply_updates(weights, updates_weights)
-
-                # Clip U, V, and weights to be non-negative
-                U = jnp.clip(U, 0, None)
-                V = jnp.clip(V, 0, None)
-                weights = jnp.clip(weights, 0, None)
-
-                # Calculate the new xk
-                xk = sdc.one_hot_reconstruction(U, V, weights, temperature).reshape(
-                    W, Y, X
-                )
-
-            else:
-                # calculate the loss and gradients
-                loss, (grad_U, grad_V) = loss_and_grad(
-                    U, V, meas, hfftpad, m, thr, xytv, lamtv
-                )
-
-                # Get updates to U and V
-                updates_U, opt_state_U = optimizer.update(grad_U, opt_state_U, U)
-                updates_V, opt_state_V = optimizer.update(grad_V, opt_state_V, V)
-
-                # Remove any nans
-                updates_U = jnp.nan_to_num(updates_U)
-                updates_V = jnp.nan_to_num(updates_V)
-
-                # Apply updates to U and V
-                U = optax.apply_updates(U, updates_U)
-                V = optax.apply_updates(V, updates_V)
-
-                # Clip U and V to be non-negative
-                U = jnp.clip(U, 0, None)
-                V = jnp.clip(V, 0, None)
-
-                # Calculate the new xk
-                xk = sdc.low_rank_reconstruction(U, V).reshape(W, Y, X)
-
-        else:
-            # calculate the loss and gradients
-            loss, grad = loss_and_grad(xk, meas, hfftpad, m, thr, xytv, lamtv)
-
-            # Get updates
-            updates, opt_state = optimizer.update(grad, opt_state, xk)
-
-            # Remove any nans
-            updates = jnp.nan_to_num(updates)
-
-            # Apply updates
-            xk = optax.apply_updates(xk, updates)
-
-            # Clip xk to be non-negative
-            xk = jnp.clip(xk, 0, None)
-
-        # log the mse of the measurement and simulated measurement
-        wandb_log["data_loss"] = (
-            jnp.linalg.norm((sdc.jax_forward_model(xk, m, hfftpad) - meas).ravel(), 2)
-            ** 2
-        )
-=======
             save_reconstruction(k, strategy, save_location)
 
         if k % kprint == 0:
             log_intermediate_results(wandb_log, strategy, k, wavelengths, save_location, run_name)
->>>>>>> d749eea7
 
         # Compute loss and gradients
         loss, grads = strategy.compute_loss_and_grad(meas, hfftpad, m, thr, xytv, lamtv)
